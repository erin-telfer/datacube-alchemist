ARG py_env_path=/env
ARG V_BASE=3.3.0

FROM opendatacube/geobase-builder:${V_BASE} as env_builder
ENV LC_ALL=C.UTF-8
ARG py_env_path

COPY requirements.txt constraints.txt /tmp/
RUN env-build-tool new /tmp/requirements.txt /tmp/constraints.txt ${py_env_path}

# Copy source code and install it
RUN mkdir -p /code
WORKDIR /code
ADD . /code

ENV PATH="${py_env_path}/bin:${PATH}"
RUN pip install --extra-index-url="https://packages.dea.ga.gov.au" -c /tmp/constraints.txt .

# Make sure it's working first
RUN datacube-alchemist --version

# Build the production runner stage from here
FROM opendatacube/geobase-runner:${V_BASE}
ARG py_env_path=/env

# Environment can be whatever is supported by setup.py
# so, either deployment, test
ARG ENVIRONMENT=deployment
RUN echo "Environment is: $ENVIRONMENT"

ENV LC_ALL=C.UTF-8 \
    DEBIAN_FRONTEND=noninteractive \
    SHELL=bash

RUN apt-get update \
    && apt-get install -y \
    git vim nano fish wget postgresql libgfortran5 \
    && rm -rf /var/lib/apt/lists/*

COPY --from=env_builder $py_env_path $py_env_path
ENV PATH="${py_env_path}/bin:${PATH}"

# Set up a nice workdir, and only copy the things we care about in
ENV APPDIR=/code
RUN mkdir -p $APPDIR
WORKDIR $APPDIR
ADD . $APPDIR

RUN datacube-alchemist --version

# These ENVIRONMENT flags make this a bit complex, but basically, if we are in dev
# then we want to link the source (with the -e flag) and if we're in prod, we
# want to delete the stuff in the /code folder to keep it simple.
<<<<<<< HEAD
RUN if [ "$ENVIRONMENT" = "deployment" ] ; then\
        rm -rf $APPDIR ;\
        #Open Dask Dashboard port in dev
        EXPOSE 8787;\
    else \
        pip install --extra-index-url="https://packages.dea.ga.gov.au" --editable .[$ENVIRONMENT] ; \
=======
RUN if [ "$ENVIRONMENT" = "deployment" ] ; then rm -rf $APPDIR ; \
    else pip install --extra-index-url="https://packages.dea.ga.gov.au" \
    -c /code/constraints.txt --editable .[$ENVIRONMENT] ; \
>>>>>>> 7b719732
    fi

RUN datacube-alchemist --version

CMD ["datacube-alchemist", "--help"]<|MERGE_RESOLUTION|>--- conflicted
+++ resolved
@@ -51,18 +51,14 @@
 # These ENVIRONMENT flags make this a bit complex, but basically, if we are in dev
 # then we want to link the source (with the -e flag) and if we're in prod, we
 # want to delete the stuff in the /code folder to keep it simple.
-<<<<<<< HEAD
+
 RUN if [ "$ENVIRONMENT" = "deployment" ] ; then\
         rm -rf $APPDIR ;\
         #Open Dask Dashboard port in dev
         EXPOSE 8787;\
     else \
-        pip install --extra-index-url="https://packages.dea.ga.gov.au" --editable .[$ENVIRONMENT] ; \
-=======
-RUN if [ "$ENVIRONMENT" = "deployment" ] ; then rm -rf $APPDIR ; \
-    else pip install --extra-index-url="https://packages.dea.ga.gov.au" \
-    -c /code/constraints.txt --editable .[$ENVIRONMENT] ; \
->>>>>>> 7b719732
+        pip install --extra-index-url="https://packages.dea.ga.gov.au" \
+        -c /code/constraints.txt --editable .[$ENVIRONMENT] ; \
     fi
 
 RUN datacube-alchemist --version
