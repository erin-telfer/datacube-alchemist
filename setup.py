--- conflicted
+++ resolved
@@ -1,62 +1,4 @@
-<<<<<<< HEAD
-#!/usr/bin/env python
-import io
-from setuptools import setup, find_packages
-
-dev_requirements = ["black", "pytest", "pytest-cov", "moto"]
-
-setup(
-    name="datacube-alchemist",
-    description="Batch process Open Data Cube datasets",
-    keywords="datacube-alchemist",
-    url="https://github.com/opendatacube/datacube-alchemist",
-    license="Apache License 2.0",
-    long_description=io.open("README.md", "r", encoding="utf-8").read(),
-    platforms="any",
-    zip_safe=False,
-    # http://pypi.python.org/pypi?%3Aaction=list_classifiers
-    classifiers=[
-        "Development Status :: 1 - Planning",
-        "License :: OSI Approved :: Apache Software License",
-        "Programming Language :: Python",
-        "Programming Language :: Python :: 3.6",
-        "Programming Language :: Python :: 3.7",
-        "Operating System :: OS Independent",
-    ],
-    packages=find_packages(exclude=("tests",)),
-    include_package_data=True,
-    install_requires=[
-        "datacube",
-        "eodatasets3>=0.20.1",
-        "attrs>=18.1",
-        "cattrs==1.0.0",
-        "structlog",
-        "boto3",
-        "dask>=2",
-        "distributed",
-        "fsspec>=0.3.3",
-        "s3fs",
-        "nrt-predict@git+https://github.com/daleroberts/nrt-predict@000ea2e9dc5b75cf6764335189bdc73ae04225cf",
-        "jsonschema>=3",
-        "requests",
-        "odc-aws",
-        "odc-index",
-        "odc-algo",
-        "hdstats==0.1.8.post1",
-        "awscli",
-        "h5py",  # Needed for eodatasets3 (confirm fixed before removing)
-    ],
-    extras_require={"dev": dev_requirements},
-    use_scm_version=True,
-    setup_requires=["setuptools_scm"],
-    entry_points={
-        "console_scripts": [
-            "datacube-alchemist = datacube_alchemist.cli:cli_with_envvar_handling",
-        ]
-    },
-)
-=======
 # Minimal setup.py to enable editable pip installs
 from setuptools import setup
-setup()
->>>>>>> 7b719732
+
+setup()